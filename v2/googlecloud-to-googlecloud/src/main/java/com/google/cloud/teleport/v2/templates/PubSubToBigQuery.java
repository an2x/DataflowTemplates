--- conflicted
+++ resolved
@@ -183,11 +183,7 @@
         order = 1,
         description = "BigQuery output table",
         helpText =
-<<<<<<< HEAD
-            "The BigQuery output table location, in the format `<PROJECT_ID>:<DATASET_NAME>.<TABLE_NAME>`.")
-=======
             "The BigQuery table to write to, formatted as `\"PROJECT_ID:DATASET_NAME.TABLE_NAME\"`.")
->>>>>>> af7707bd
     String getOutputTableSpec();
 
     void setOutputTableSpec(String value);
@@ -207,12 +203,8 @@
         optional = true,
         description = "Pub/Sub input subscription",
         helpText =
-<<<<<<< HEAD
-            "The Pub/Sub input subscription to read from, in the format `projects/<PROJECT_ID>/subscriptions/<SUBSCRIPTION_NAME>`.")
-=======
             "The Pub/Sub subscription to read from, "
                 + "formatted as `\"projects/<PROJECT_ID>/subscriptions/<SUBCRIPTION_NAME>\"`.")
->>>>>>> af7707bd
     String getInputSubscription();
 
     void setInputSubscription(String value);
@@ -223,15 +215,11 @@
         description =
             "Table for messages failed to reach the output table (i.e., Deadletter table)",
         helpText =
-<<<<<<< HEAD
-            "The BigQuery table to use for messages that failed to reach the output table, in the format `<PROJECT_ID>:<DATABASE_NAME>.<TABLE_NAME>`. If the table doesn't exist, it's created during pipeline execution. If not specified, `OUTPUT_TABLE_SPEC_error_records` is used.")
-=======
             "The BigQuery table to use for messages that failed to reach the output table, "
                 + "formatted as `\"PROJECT_ID:DATASET_NAME.TABLE_NAME\"`. If the table "
                 + "doesn't exist, it is created when the pipeline runs. "
                 + "If this parameter is not specified, "
                 + "the value `\"OUTPUT_TABLE_SPEC_error_records\"` is used instead.")
->>>>>>> af7707bd
     String getOutputDeadletterTable();
 
     void setOutputDeadletterTable(String value);
@@ -241,19 +229,12 @@
         optional = true,
         description = "Use at at-least-once semantics in BigQuery Storage Write API",
         helpText =
-<<<<<<< HEAD
-            "This parameter takes effect only if `Use BigQuery Storage Write API` is enabled. If"
-                + " enabled, at-least-once semantics are be used for Storage Write API. Otherwise,"
-                + " exactly-once semantics are used.",
-        hiddenUi = true)
-=======
             "When using the Storage Write API, specifies the write semantics. "
                 + "To use at-least-once semantics (https://beam.apache.org/documentation/io/built-in/google-bigquery/#at-least-once-semantics)"
                 + ", set this parameter to true. "
                 + "To use exactly-once semantics, set the parameter to `false`. "
                 + "This parameter applies only when `useStorageWriteApi` is `true`. "
                 + "The default value is `false`.")
->>>>>>> af7707bd
     @Default.Boolean(false)
     @Override
     Boolean getUseStorageWriteApiAtLeastOnce();
