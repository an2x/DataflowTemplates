--- conflicted
+++ resolved
@@ -101,22 +101,12 @@
             + "}");
 
     gcsClient.createArtifact(
-<<<<<<< HEAD
-            "pyudf.py",
-            "import json\n"
-            + "def uppercaseName(value):\n"
-            + "  data = json.loads(value)\n"
-            + "  data.name = data.name.upper()\n"
-            + "  return json.dumps(data)"
-    );
-=======
         "pyudf.py",
         "import json\n"
             + "def uppercaseName(value):\n"
             + "  data = json.loads(value)\n"
             + "  data.name = data.name.upper()\n"
             + "  return json.dumps(data)");
->>>>>>> 54d3cd67
   }
 
   @After
